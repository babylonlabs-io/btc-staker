package main

import (
	"context"
	"errors"
	"fmt"
	"net/http"
	"os"
	"os/signal"
	"runtime/pprof"
	"syscall"

	"github.com/babylonlabs-io/btc-staker/cmd"
	"github.com/babylonlabs-io/btc-staker/metrics"
	scfg "github.com/babylonlabs-io/btc-staker/stakercfg"
	service "github.com/babylonlabs-io/btc-staker/stakerservice"
	"github.com/joho/godotenv"

	"github.com/jessevdk/go-flags"
)

func main() {
	// Hook interceptor for os signals.
	ctx, cancel := signal.NotifyContext(context.Background(), syscall.SIGINT, syscall.SIGTERM)
	defer cancel()

	cfg, cfgLogger, zapLogger, err := scfg.LoadConfig()

	if err != nil {
		var flagsErr *flags.Error
		if !errors.As(err, &flagsErr) || flagsErr.Type != flags.ErrHelp {
			err = fmt.Errorf("failed to load config: %w", err)
			_, _ = fmt.Fprintln(os.Stderr, err)
			//nolint:gocritic
			os.Exit(1)
		}

		// Help was requested, exit normally.
		os.Exit(0)
	}

	// Enable http profiling server if requested.
	if cfg.Profile != "" {
		go func() {
			profileRedirect := http.RedirectHandler("/debug/pprof",
				http.StatusSeeOther)
			http.Handle("/", profileRedirect)
			cfgLogger.Infof("Pprof listening on %v", cfg.Profile)
			//nolint:gosec
			fmt.Println(http.ListenAndServe(cfg.Profile, nil))
		}()
	}

	// Write cpu profile if requested.
	if cfg.CPUProfile != "" {
		f, err := os.Create(cfg.CPUProfile)
		if err != nil {
			_, _ = fmt.Fprintln(os.Stderr, err)
			os.Exit(1)
		}
		_ = pprof.StartCPUProfile(f)
		defer f.Close()
		defer pprof.StopCPUProfile()
	}

	dbBackend, err := scfg.GetDBBackend(cfg.DBConfig)

	if err != nil {
		err = fmt.Errorf("failed to load db backend: %w", err)
		_, _ = fmt.Fprintln(os.Stderr, err)
		os.Exit(1)
	}

	stakerMetrics := metrics.NewStakerMetrics()

	service, err := service.NewStakerServiceFromConfig(
		cfg,
		cfgLogger,
		zapLogger,
		dbBackend,
		stakerMetrics,
	)

	if err != nil {
		cfgLogger.Errorf("failed to create staker service: %v", err)
		os.Exit(1)
	}

<<<<<<< HEAD
=======
	s := service.NewStakerService(
		cfg,
		staker,
		cfgLogger,
		dbBackend,
	)

>>>>>>> cbe13c2f
	if cfg.MetricsConfig.Enabled {
		addr := fmt.Sprintf("%s:%d", cfg.MetricsConfig.Host, cfg.MetricsConfig.ServerPort)
		metrics.Start(cfgLogger, addr, stakerMetrics.Registry)
	}

	if err := godotenv.Load(); err != nil {
		msg := fmt.Sprintf("Error loading .env file: %s.\nThe environment variables %s and %s are used to authenticate the daemon routes", err.Error(), service.EnvRouteAuthUser, service.EnvRouteAuthPwd)
		cfgLogger.Info(msg)
	}

	expUsername, expPwd, err := cmd.GetEnvBasicAuth()
	if err != nil {
		cfgLogger.Errorf("failed to create staker app: %v", err)
		os.Exit(1)
	}

	if err = s.RunUntilShutdown(ctx, expUsername, expPwd); err != nil {
		_, _ = fmt.Fprintln(os.Stderr, err)
		os.Exit(1)
	}
}<|MERGE_RESOLUTION|>--- conflicted
+++ resolved
@@ -86,16 +86,6 @@
 		os.Exit(1)
 	}
 
-<<<<<<< HEAD
-=======
-	s := service.NewStakerService(
-		cfg,
-		staker,
-		cfgLogger,
-		dbBackend,
-	)
-
->>>>>>> cbe13c2f
 	if cfg.MetricsConfig.Enabled {
 		addr := fmt.Sprintf("%s:%d", cfg.MetricsConfig.Host, cfg.MetricsConfig.ServerPort)
 		metrics.Start(cfgLogger, addr, stakerMetrics.Registry)
