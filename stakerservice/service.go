package stakerservice

import (
	"context"
	"encoding/hex"
	"fmt"
	"math"
	"net"
	"net/http"
	"strconv"
	"strings"
	"sync/atomic"

	str "github.com/babylonlabs-io/btc-staker/staker"
	scfg "github.com/babylonlabs-io/btc-staker/stakercfg"
	"github.com/babylonlabs-io/btc-staker/stakerdb"
	"github.com/btcsuite/btcd/btcec/v2"
	"github.com/btcsuite/btcd/btcec/v2/schnorr"
	"github.com/btcsuite/btcd/btcutil"
	"github.com/btcsuite/btcd/chaincfg/chainhash"
	"github.com/cometbft/cometbft/libs/log"
	rpc "github.com/cometbft/cometbft/rpc/jsonrpc/server"
	rpctypes "github.com/cometbft/cometbft/rpc/jsonrpc/types"

	"github.com/lightningnetwork/lnd/kvdb"
	"github.com/sirupsen/logrus"
)

const (
	defaultOffset    = 0
	defaultLimit     = 50
	maxLimit         = 100
	EnvRouteAuthUser = "BTCSTAKER_USERNAME"
	EnvRouteAuthPwd  = "BTCSTAKER_PASSWORD"
)

type RoutesMap map[string]*RPCFunc

type StakerService struct {
	started int32

	config *scfg.Config
	staker *str.App
	logger *logrus.Logger
	db     kvdb.Backend
}

// NewStakerService creates a new staker service instance
func NewStakerService(
	c *scfg.Config,
	s *str.App,
	l *logrus.Logger,
	db kvdb.Backend,
) *StakerService {
	return &StakerService{
		config: c,
		staker: s,
		logger: l,
		db:     db,
	}
}

// stakingDetails converts a stakerdb.StoredTransaction to a StakingDetails
func storedTxToStakingDetails(storedTx *stakerdb.StoredTransaction, state string) StakingDetails {
	return StakingDetails{
		StakingTxHash:  storedTx.StakingTx.TxHash().String(),
		StakerAddress:  storedTx.StakerAddress,
		StakingState:   state,
		TransactionIdx: strconv.FormatUint(storedTx.StoredTransactionIdx, 10),
	}
}

// health returns a health check response
func (s *StakerService) health(_ *rpctypes.Context) (*ResultHealth, error) {
	return &ResultHealth{}, nil
}

// stake stakes staker's requested amount of BTC
func (s *StakerService) stake(_ *rpctypes.Context,
	stakerAddress string,
	stakingAmount int64,
	fpBtcPks []string,
	stakingTimeBlocks int64,
) (*ResultStake, error) {
	if stakingAmount <= 0 {
		return nil, fmt.Errorf("staking amount must be positive")
	}

	amount := btcutil.Amount(stakingAmount)

	stakerAddr, err := btcutil.DecodeAddress(stakerAddress, &s.config.ActiveNetParams)
	if err != nil {
		return nil, fmt.Errorf("error decoding staker address: %w", err)
	}

	fpPubKeys := make([]*btcec.PublicKey, 0)

	for _, fpPk := range fpBtcPks {
		fpPkBytes, err := hex.DecodeString(fpPk)
		if err != nil {
			return nil, fmt.Errorf("error decoding finality provider public key: %w", err)
		}

		fpSchnorrKey, err := schnorr.ParsePubKey(fpPkBytes)
		if err != nil {
			return nil, fmt.Errorf("error parsing finality provider public key: %w", err)
		}

		fpPubKeys = append(fpPubKeys, fpSchnorrKey)
	}

	if stakingTimeBlocks <= 0 || stakingTimeBlocks > math.MaxUint16 {
		return nil, fmt.Errorf("staking time must be positive and lower than %d", math.MaxUint16)
	}

	stakingTimeUint16 := uint16(stakingTimeBlocks)

	stakingTxHash, err := s.staker.StakeFunds(stakerAddr, amount, fpPubKeys, stakingTimeUint16)
	if err != nil {
		return nil, fmt.Errorf("error staking funds: %w", err)
	}

	return &ResultStake{
		TxHash: stakingTxHash.String(),
	}, nil
}

// btcDelegationFromBtcStakingTx returns a btc delegation from a btc staking transaction
func (s *StakerService) btcDelegationFromBtcStakingTx(
	_ *rpctypes.Context,
	stakerAddress string,
	btcStkTxHash string,
	covenantPksHex []string,
	covenantQuorum uint32,
) (*ResultBtcDelegationFromBtcStakingTx, error) {
	stkTxHash, err := chainhash.NewHashFromStr(btcStkTxHash)
	if err != nil {
		s.logger.WithError(err).Info("err parse tx hash")
		return nil, fmt.Errorf("error parsing tx hash: %w", err)
	}

	stakerAddr, err := btcutil.DecodeAddress(stakerAddress, &s.config.ActiveNetParams)
	if err != nil {
		s.logger.WithError(err).Info("err decode staker addr")
		return nil, fmt.Errorf("error decoding staker address: %w", err)
	}

	covenantPks, err := parseCovenantsPubKeyFromHex(covenantPksHex...)
	if err != nil {
		s.logger.WithError(err).Infof("err decode covenant pks %s", covenantPksHex)
		return nil, fmt.Errorf("error decoding covenant public keys: %w", err)
	}

	babylonBTCDelegationTxHash, err := s.staker.SendPhase1Transaction(stakerAddr, stkTxHash, covenantPks, covenantQuorum)
	if err != nil {
		s.logger.WithError(err).Info("err to send phase 1 tx")
		return nil, fmt.Errorf("error sending phase 1 transaction: %w", err)
	}

	return &ResultBtcDelegationFromBtcStakingTx{
		BabylonBTCDelegationTxHash: babylonBTCDelegationTxHash,
	}, nil
}

// parseCovenantsPubKeyFromHex parses a slice of covenant public keys from hex strings
func parseCovenantsPubKeyFromHex(covenantPksHex ...string) ([]*btcec.PublicKey, error) {
	covenantPks := make([]*btcec.PublicKey, len(covenantPksHex))
	for i, covenantPkHex := range covenantPksHex {
		covPk, err := parseCovenantPubKeyFromHex(covenantPkHex)
		if err != nil {
			return nil, fmt.Errorf("error parsing covenant public key: %w", err)
		}
		covenantPks[i] = covPk
	}

	return covenantPks, nil
}

// parseCovenantPubKeyFromHex parses public key string to btc public key
// the input should be 33 bytes
func parseCovenantPubKeyFromHex(pkStr string) (*btcec.PublicKey, error) {
	pkBytes, err := hex.DecodeString(pkStr)
	if err != nil {
		return nil, fmt.Errorf("error decoding public key: %w", err)
	}

	pk, err := btcec.ParsePubKey(pkBytes)
	if err != nil {
		return nil, fmt.Errorf("error parsing public key: %w", err)
	}

	return pk, nil
}

// btcTxBlkDetails returns a btc transaction and block
func (s *StakerService) btcTxBlkDetails(
	_ *rpctypes.Context,
	txHashStr string,
) (*BtcTxAndBlockResponse, error) {
	txHash, err := chainhash.NewHashFromStr(txHashStr)
	if err != nil {
		return nil, fmt.Errorf("error decoding transaction hash: %w", err)
	}

	tx, blk, err := s.staker.BtcTxAndBlock(txHash)
	if err != nil {
		return nil, fmt.Errorf("error getting transaction and block: %w", err)
	}

	return &BtcTxAndBlockResponse{
		Tx:  tx,
		Blk: blk,
	}, nil
}

// stakingDetails returns a staking details
func (s *StakerService) stakingDetails(
	_ *rpctypes.Context,
	stakingTxHash string,
) (*StakingDetails, error) {
	txHash, err := chainhash.NewHashFromStr(stakingTxHash)
	if err != nil {
		return nil, fmt.Errorf("failed to parse string type of hash to chainhash.Hash: %w", err)
	}

	storedTx, err := s.staker.GetStoredTransaction(txHash)
	if err != nil {
		return nil, fmt.Errorf("failed to get stored transaction from hash %s: %w", stakingTxHash, err)
	}

	di, err := s.staker.BabylonController().QueryBTCDelegation(txHash)
	if err != nil {
		return nil, fmt.Errorf("failed to query delegation info from babylon: %w", err)
	}

	details := storedTxToStakingDetails(storedTx, di.BtcDelegation.GetStatusDesc())
	return &details, nil
}

// spendStake initiates a spend stake transaction
func (s *StakerService) spendStake(_ *rpctypes.Context,
	stakingTxHash string) (*SpendTxDetails, error) {
	txHash, err := chainhash.NewHashFromStr(stakingTxHash)

	if err != nil {
		return nil, fmt.Errorf("failed to parse string type of hash to chainhash.Hash: %w", err)
	}

	spendTxHash, value, err := s.staker.SpendStake(txHash)

	if err != nil {
		return nil, fmt.Errorf("failed to spend stake: %w", err)
	}

	txValue := strconv.FormatInt(int64(*value), 10)

	return &SpendTxDetails{
		TxHash:  spendTxHash.String(),
		TxValue: txValue,
	}, nil
}

// listOutputs returns a list of outputs
func (s *StakerService) listOutputs(_ *rpctypes.Context) (*OutputsResponse, error) {
	outputs, err := s.staker.ListUnspentOutputs()

	if err != nil {
		return nil, fmt.Errorf("failed to list unspent outputs: %w", err)
	}

	var outputDetails []OutputDetail

	for _, output := range outputs {
		outputDetails = append(outputDetails, OutputDetail{
			Address: output.Address,
			Amount:  output.Amount.String(),
		})
	}

	return &OutputsResponse{
		Outputs: outputDetails,
	}, nil
}

// PageParams is a page params
type PageParams struct {
	Offset uint64
	Limit  uint64
}

// getPageParams returns a page params
func getPageParams(offsetPtr *int, limitPtr *int) (*PageParams, error) {
	var limit uint64
	switch {
	case limitPtr == nil:
		limit = defaultLimit
	case *limitPtr < 0:
		return nil, fmt.Errorf("limit cannot be negative")
	default:
		limit = uint64(*limitPtr)
	}

	if limit > maxLimit {
		limit = maxLimit
	}

	var offset uint64
	switch {
	case offsetPtr == nil:
		offset = defaultOffset
	case *offsetPtr >= 0:
		offset = uint64(*offsetPtr)
	default:
		return nil, fmt.Errorf("offset cannot be negative")
	}

	return &PageParams{
		Offset: offset,
		Limit:  limit,
	}, nil
}

// providers returns a list of finality providers
func (s *StakerService) providers(_ *rpctypes.Context, offset, limit *int) (*FinalityProvidersResponse, error) {
	pageParams, err := getPageParams(offset, limit)
	if err != nil {
		return nil, fmt.Errorf("failed to get page params: %w", err)
	}

	providersResp, err := s.staker.ListActiveFinalityProviders(pageParams.Limit, pageParams.Offset)

	if err != nil {
		return nil, fmt.Errorf("failed to get active finality providers: %w", err)
	}

	var providerInfos []FinalityProviderInfoResponse

	for _, provider := range providersResp.FinalityProviders {
		v := FinalityProviderInfoResponse{
			BabylonAddress: provider.BabylonAddr.String(),
			BtcPublicKey:   hex.EncodeToString(schnorr.SerializePubKey(&provider.BtcPk)),
		}

		providerInfos = append(providerInfos, v)
	}

	totalCount := strconv.FormatUint(providersResp.Total, 10)

	return &FinalityProvidersResponse{
		FinalityProviders:           providerInfos,
		TotalFinalityProvidersCount: totalCount,
	}, nil
}

// listStakingTransactions returns a list of staking transactions
func (s *StakerService) listStakingTransactions(_ *rpctypes.Context, offset, limit *int) (*ListStakingTransactionsResponse, error) {
	pageParams, err := getPageParams(offset, limit)
	if err != nil {
		return nil, fmt.Errorf("failed to get page params: %w", err)
	}

	txResult, err := s.staker.StoredTransactions(pageParams.Limit, pageParams.Offset)
	if err != nil {
		return nil, fmt.Errorf("failed to get stored transactions: %w", err)
	}

	var stakingDetails []StakingDetails
	bc := s.staker.BabylonController()

	for _, tx := range txResult.Transactions {
		tx := tx
		stakingTxHash := tx.StakingTx.TxHash()
		di, err := bc.QueryBTCDelegation(&stakingTxHash)
		if err != nil {
			return nil, fmt.Errorf("failed to query delegation info from babylon: %w", err)
		}
		stakingDetails = append(stakingDetails, storedTxToStakingDetails(&tx, di.BtcDelegation.GetStatusDesc()))
	}

	totalCount := strconv.FormatUint(txResult.Total, 10)

	return &ListStakingTransactionsResponse{
		Transactions:          stakingDetails,
		TotalTransactionCount: totalCount,
	}, nil
}

// withdrawableTransactions returns a list of staking transactions that are not yet confirmed in btc
func (s *StakerService) withdrawableTransactions(_ *rpctypes.Context, offset, limit *int) (*WithdrawableTransactionsResponse, error) {
	pageParams, err := getPageParams(offset, limit)
	if err != nil {
		return nil, err
	}

	txResult, err := s.staker.WithdrawableTransactions(pageParams.Limit, pageParams.Offset)
	if err != nil {
		return nil, fmt.Errorf("failed to get withdrawable transactions: %w", err)
	}

	var stakingDetails []StakingDetails

	for _, tx := range txResult.Transactions {
		// Since withdrawable transactions are always confirmed in btc and activated in babylon,
		// no need to query babylon for delegation info
		stakingDetails = append(stakingDetails, storedTxToStakingDetails(&tx, str.BabylonActiveStatus))
	}

	lastIdx := "0"
	if len(stakingDetails) > 0 {
		// this should ease up pagination i.e in case when whe have 1000 transactions, and we limit query to 50
		// due to filetring we can retrun  response with 50 transactions when last one have index 400,
		// then caller can specify offset=400 and get next withdrawable transactions.
		lastIdx = stakingDetails[len(stakingDetails)-1].TransactionIdx
	}

	totalCount := strconv.FormatUint(txResult.Total, 10)

	return &WithdrawableTransactionsResponse{
		Transactions:                     stakingDetails,
		LastWithdrawableTransactionIndex: lastIdx,
		TotalTransactionCount:            totalCount,
	}, nil
}

// unbondStaking unbonds a staking transaction
func (s *StakerService) unbondStaking(_ *rpctypes.Context, stakingTxHash string) (*UnbondingResponse, error) {
	txHash, err := chainhash.NewHashFromStr(stakingTxHash)

	if err != nil {
		return nil, fmt.Errorf("failed to parse staking tx hash: %w", err)
	}

	unbondingTxHash, err := s.staker.UnbondStaking(*txHash)

	if err != nil {
		return nil, fmt.Errorf("failed to unbond staking: %w", err)
	}

	return &UnbondingResponse{
		UnbondingTxHash: unbondingTxHash.String(),
	}, nil
}

// btcStakingParamsByBtcHeight loads the BTC staking params for the BTC block height from babylon
func (s *StakerService) btcStakingParamsByBtcHeight(_ *rpctypes.Context, btcHeight uint32) (*BtcStakingParamsByBtcHeightResponse, error) {
	stakingParams, err := s.staker.BabylonController().ParamsByBtcHeight(btcHeight)
	if err != nil {
		return nil, fmt.Errorf("failed to load all the btc staking params by BTC height: %w", err)
	}

	return &BtcStakingParamsByBtcHeightResponse{
		StakingParams: BtcStakingParams{
			CovenantPks:    stakingParams.CovenantPks,
			CovenantQuorum: stakingParams.CovenantQuruomThreshold,
		},
	}, nil
}

// GetRoutes returns a list of routes this service handles
func (s *StakerService) GetRoutes() RoutesMap {
	return RoutesMap{
		// info AP
		"health": NewRPCFunc(s.health, ""),
		// staking API
<<<<<<< HEAD
		"stake":                              NewRPCFunc(s.stake, "stakerAddress,stakingAmount,fpBtcPks,stakingTimeBlocks"),
		"btc_delegation_from_btc_staking_tx": NewRPCFunc(s.btcDelegationFromBtcStakingTx, "stakerAddress,btcStkTxHash,tag,covenantPksHex,covenantQuorum"),
		"staking_details":                    NewRPCFunc(s.stakingDetails, "stakingTxHash"),
		"spend_stake":                        NewRPCFunc(s.spendStake, "stakingTxHash"),
		"list_staking_transactions":          NewRPCFunc(s.listStakingTransactions, "offset,limit"),
		"unbond_staking":                     NewRPCFunc(s.unbondStaking, "stakingTxHash"),
		"withdrawable_transactions":          NewRPCFunc(s.withdrawableTransactions, "offset,limit"),
		"btc_tx_blk_details":                 NewRPCFunc(s.btcTxBlkDetails, "txHashStr"),
=======
		"stake":                              rpc.NewRPCFunc(s.stake, "stakerAddress,stakingAmount,fpBtcPks,stakingTimeBlocks"),
		"btc_delegation_from_btc_staking_tx": rpc.NewRPCFunc(s.btcDelegationFromBtcStakingTx, "stakerAddress,btcStkTxHash,covenantPksHex,covenantQuorum"),
		"staking_details":                    rpc.NewRPCFunc(s.stakingDetails, "stakingTxHash"),
		"spend_stake":                        rpc.NewRPCFunc(s.spendStake, "stakingTxHash"),
		"list_staking_transactions":          rpc.NewRPCFunc(s.listStakingTransactions, "offset,limit"),
		"unbond_staking":                     rpc.NewRPCFunc(s.unbondStaking, "stakingTxHash"),
		"btc_staking_param_by_btc_height":    rpc.NewRPCFunc(s.btcStakingParamsByBtcHeight, ""),
		"withdrawable_transactions":          rpc.NewRPCFunc(s.withdrawableTransactions, "offset,limit"),
		"btc_tx_blk_details":                 rpc.NewRPCFunc(s.btcTxBlkDetails, "txHashStr"),
>>>>>>> 57852f36

		// Wallet api
		"list_outputs": NewRPCFunc(s.listOutputs, ""),

		// Babylon api
		"babylon_finality_providers": NewRPCFunc(s.providers, "offset,limit"),
	}
}

// RunUntilShutdown runs the service until the context is canceled
func (s *StakerService) RunUntilShutdown(ctx context.Context, expUser, expPwd string) error {
	if atomic.AddInt32(&s.started, 1) != 1 {
		return nil
	}

	defer func() {
		s.logger.Info("Shutdown complete")
	}()

	defer func() {
		s.logger.Info("Closing database...")
		if err := s.db.Close(); err != nil {
			s.logger.Errorf("Error closing database: %v", err)
		} else {
			s.logger.Info("Database closed")
		}
	}()

	mkErr := func(format string, args ...interface{}) error {
		logFormat := strings.ReplaceAll(format, "%w", "%v")
		s.logger.Errorf("Shutting down because error in main "+
			"method: "+logFormat, args...)
		return fmt.Errorf(format, args...)
	}

	//nolint:contextcheck
	if err := s.staker.Start(); err != nil {
		return mkErr("error starting staker: %w", err)
	}

	defer func() {
		err := s.staker.Stop()
		if err != nil {
			s.logger.WithError(err).Info("staker stop with error")
		}
		s.logger.Info("staker stop complete")
	}()

	routes := s.GetRoutes()
	// TODO: Add staker service dedicated config to define those values
	config := rpc.DefaultConfig()
	// This way logger will log to stdout and file
	// TODO: investigate if we can use logrus directly to pass it to rpcserver
	rpcLogger := log.NewTMLogger(s.logger.Writer())

	listeners := make([]net.Listener, len(s.config.RPCListeners))
	for i, listenAddr := range s.config.RPCListeners {
		listenAddressStr := listenAddr.Network() + "://" + listenAddr.String()
		mux := http.NewServeMux()

		authMiddleware := BasicAuthMiddleware(expUser, expPwd)
		RegisterRPCFuncs(mux, routes, rpcLogger, authMiddleware)

		listener, err := rpc.Listen(
			listenAddressStr,
			config.MaxOpenConnections,
		)

		if err != nil {
			return mkErr("unable to listen on %s: %v",
				listenAddressStr, err)
		}

		defer func() {
			err := listener.Close()
			if err != nil {
				s.logger.Error("Error closing listener", "err", err)
			}
		}()

		// Start standard HTTP server serving json-rpc
		// TODO: Add additional middleware, like CORS, TLS, etc.
		// TODO: Consider we need some websockets for some notications
		go func() {
			s.logger.Debug("Starting Json RPC HTTP server ", "address: ", listenAddressStr)

			if err := rpc.Serve(
				listener,
				mux,
				rpcLogger,
				config,
			); err != nil {
				s.logger.WithError(err).Error("problem at JSON RPC HTTP server")
			}
			s.logger.Info("Json RPC HTTP server stopped ")
		}()

		listeners[i] = listener
	}

	s.logger.Info("Staker Service fully started")

	// Wait for shutdown signal from either a graceful service stop or from cancel()
	<-ctx.Done()

	s.logger.Info("Received shutdown signal. Stopping...")

	return nil
}

// BasicAuthMiddleware handles the authentication of username and password
// of this router
func BasicAuthMiddleware(expUsername, expPwd string) func(http.HandlerFunc) http.HandlerFunc {
	return func(next http.HandlerFunc) http.HandlerFunc {
		return func(w http.ResponseWriter, r *http.Request) {
			user, pass, ok := r.BasicAuth()
			if !ok || !strings.EqualFold(user, expUsername) || !strings.EqualFold(pass, expPwd) {
				w.Header().Set("WWW-Authenticate", `Basic realm="Restricted"`)
				http.Error(w, "Unauthorized", http.StatusUnauthorized)
				return
			}
			next(w, r)
		}
	}
}<|MERGE_RESOLUTION|>--- conflicted
+++ resolved
@@ -462,26 +462,15 @@
 		// info AP
 		"health": NewRPCFunc(s.health, ""),
 		// staking API
-<<<<<<< HEAD
 		"stake":                              NewRPCFunc(s.stake, "stakerAddress,stakingAmount,fpBtcPks,stakingTimeBlocks"),
-		"btc_delegation_from_btc_staking_tx": NewRPCFunc(s.btcDelegationFromBtcStakingTx, "stakerAddress,btcStkTxHash,tag,covenantPksHex,covenantQuorum"),
+		"btc_delegation_from_btc_staking_tx": NewRPCFunc(s.btcDelegationFromBtcStakingTx, "stakerAddress,btcStkTxHash,covenantPksHex,covenantQuorum"),
 		"staking_details":                    NewRPCFunc(s.stakingDetails, "stakingTxHash"),
 		"spend_stake":                        NewRPCFunc(s.spendStake, "stakingTxHash"),
 		"list_staking_transactions":          NewRPCFunc(s.listStakingTransactions, "offset,limit"),
 		"unbond_staking":                     NewRPCFunc(s.unbondStaking, "stakingTxHash"),
+		"btc_staking_param_by_btc_height":    NewRPCFunc(s.btcStakingParamsByBtcHeight, ""),
 		"withdrawable_transactions":          NewRPCFunc(s.withdrawableTransactions, "offset,limit"),
 		"btc_tx_blk_details":                 NewRPCFunc(s.btcTxBlkDetails, "txHashStr"),
-=======
-		"stake":                              rpc.NewRPCFunc(s.stake, "stakerAddress,stakingAmount,fpBtcPks,stakingTimeBlocks"),
-		"btc_delegation_from_btc_staking_tx": rpc.NewRPCFunc(s.btcDelegationFromBtcStakingTx, "stakerAddress,btcStkTxHash,covenantPksHex,covenantQuorum"),
-		"staking_details":                    rpc.NewRPCFunc(s.stakingDetails, "stakingTxHash"),
-		"spend_stake":                        rpc.NewRPCFunc(s.spendStake, "stakingTxHash"),
-		"list_staking_transactions":          rpc.NewRPCFunc(s.listStakingTransactions, "offset,limit"),
-		"unbond_staking":                     rpc.NewRPCFunc(s.unbondStaking, "stakingTxHash"),
-		"btc_staking_param_by_btc_height":    rpc.NewRPCFunc(s.btcStakingParamsByBtcHeight, ""),
-		"withdrawable_transactions":          rpc.NewRPCFunc(s.withdrawableTransactions, "offset,limit"),
-		"btc_tx_blk_details":                 rpc.NewRPCFunc(s.btcTxBlkDetails, "txHashStr"),
->>>>>>> 57852f36
 
 		// Wallet api
 		"list_outputs": NewRPCFunc(s.listOutputs, ""),
