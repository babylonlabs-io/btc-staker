FROM golang:1.22.3 as builder

# Install cli tools for building and final image
RUN apt-get update && apt-get install -y make git bash gcc curl jq

RUN mkdir -p /root/.ssh && ssh-keyscan github.com >> /root/.ssh/known_hosts
RUN git config --global url."git@github.com:".insteadOf "https://github.com/"
ENV GOPRIVATE=github.com/babylonchain/*

# Build
WORKDIR /go/src/github.com/babylonlabs-io/btc-staker
# Cache dependencies
<<<<<<< HEAD
COPY go.mod go.sum /go/src/github.com/babylonchain/btc-staker/
RUN --mount=type=secret,id=sshKey,target=/root/.ssh/id_rsa go mod download
=======
COPY go.mod go.sum /go/src/github.com/babylonlabs-io/btc-staker/
RUN go mod download

>>>>>>> 9ec494f7
# Copy the rest of the files
COPY ./ /go/src/github.com/babylonlabs-io/btc-staker/

RUN BUILD_TAGS=netgo \
    LDFLAGS="-w -s" \
    make build

# FINAL IMAGE
FROM debian:bookworm-slim AS run

RUN addgroup --gid 1138 --system btcstaker && adduser --uid 1138 --system --home /home/btcstaker btcstaker
RUN apt-get update && apt-get install -y bash curl jq wget

COPY --from=builder /go/src/github.com/babylonlabs-io/btc-staker/go.mod /tmp
RUN WASMVM_VERSION=$(grep github.com/CosmWasm/wasmvm /tmp/go.mod | cut -d' ' -f2) && \
    wget https://github.com/CosmWasm/wasmvm/releases/download/$WASMVM_VERSION/libwasmvm.$(uname -m).so \
        -O /lib/libwasmvm.$(uname -m).so && \
    # verify checksum
    wget https://github.com/CosmWasm/wasmvm/releases/download/$WASMVM_VERSION/checksums.txt -O /tmp/checksums.txt && \
    sha256sum /lib/libwasmvm.$(uname -m).so | grep $(cat /tmp/checksums.txt | grep libwasmvm.$(uname -m) | cut -d ' ' -f 1)
RUN rm -f /tmp/go.mod

COPY --from=builder /go/src/github.com/babylonlabs-io/btc-staker/build/stakerd /bin/stakerd
COPY --from=builder /go/src/github.com/babylonlabs-io/btc-staker/build/stakercli /bin/stakercli

WORKDIR /home/btcstaker
RUN chown -R btcstaker /home/btcstaker
USER btcstaker

ENTRYPOINT ["/bin/stakerd"]
CMD []
STOPSIGNAL SIGTERM<|MERGE_RESOLUTION|>--- conflicted
+++ resolved
@@ -5,19 +5,14 @@
 
 RUN mkdir -p /root/.ssh && ssh-keyscan github.com >> /root/.ssh/known_hosts
 RUN git config --global url."git@github.com:".insteadOf "https://github.com/"
-ENV GOPRIVATE=github.com/babylonchain/*
+ENV GOPRIVATE=github.com/babylonlabs-io/*
 
 # Build
 WORKDIR /go/src/github.com/babylonlabs-io/btc-staker
 # Cache dependencies
-<<<<<<< HEAD
-COPY go.mod go.sum /go/src/github.com/babylonchain/btc-staker/
+COPY go.mod go.sum /go/src/github.com/babylonlabs-io/btc-staker/
 RUN --mount=type=secret,id=sshKey,target=/root/.ssh/id_rsa go mod download
-=======
-COPY go.mod go.sum /go/src/github.com/babylonlabs-io/btc-staker/
-RUN go mod download
 
->>>>>>> 9ec494f7
 # Copy the rest of the files
 COPY ./ /go/src/github.com/babylonlabs-io/btc-staker/
 
@@ -34,7 +29,7 @@
 COPY --from=builder /go/src/github.com/babylonlabs-io/btc-staker/go.mod /tmp
 RUN WASMVM_VERSION=$(grep github.com/CosmWasm/wasmvm /tmp/go.mod | cut -d' ' -f2) && \
     wget https://github.com/CosmWasm/wasmvm/releases/download/$WASMVM_VERSION/libwasmvm.$(uname -m).so \
-        -O /lib/libwasmvm.$(uname -m).so && \
+    -O /lib/libwasmvm.$(uname -m).so && \
     # verify checksum
     wget https://github.com/CosmWasm/wasmvm/releases/download/$WASMVM_VERSION/checksums.txt -O /tmp/checksums.txt && \
     sha256sum /lib/libwasmvm.$(uname -m).so | grep $(cat /tmp/checksums.txt | grep libwasmvm.$(uname -m) | cut -d ' ' -f 1)
