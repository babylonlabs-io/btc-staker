--- conflicted
+++ resolved
@@ -42,11 +42,7 @@
 	mkdir -p $(BUILDDIR)/
 
 build-docker:
-<<<<<<< HEAD
-	$(DOCKER) build --secret id=sshKey,src=${BBN_PRIV_DEPLOY_KEY} --tag babylonchain/btc-staker -f Dockerfile \
-=======
-	$(DOCKER) build --tag babylonlabs-io/btc-staker -f Dockerfile \
->>>>>>> 9ec494f7
+	$(DOCKER) build --secret id=sshKey,src=${BBN_PRIV_DEPLOY_KEY} --tag babylonlabs-io/btc-staker -f Dockerfile \
 		$(shell git rev-parse --show-toplevel)
 
 .PHONY: build build-docker
