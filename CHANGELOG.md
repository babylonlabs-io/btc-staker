--- conflicted
+++ resolved
@@ -37,13 +37,10 @@
 
 ### Improvements
 
-<<<<<<< HEAD
 * [#90](https://github.com/babylonlabs-io/btc-staker/pull/90) Add CLI to create
 babylon BTC delegation from phase-1 BTC staking transaction.
-=======
 * [#99](https://github.com/babylonlabs-io/btc-staker/pull/99) Bump babylon version
 and adapt staker to the changes
->>>>>>> ee7aca82
 
 ## v0.11.0
 
