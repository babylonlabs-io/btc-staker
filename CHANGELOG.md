--- conflicted
+++ resolved
@@ -35,15 +35,13 @@
 
 ## Unreleased
 
-<<<<<<< HEAD
+### Bug Fixes
+
+* [#220](https://github.com/babylonlabs-io/btc-staker/pull/220) fix: `unstake` doesn't work for expired staking output
+
 ### Improvements
 
 * [#218](https://github.com/babylonlabs-io/btc-staker/pull/218) chore: bump old deps and fix gosec
-=======
-### Bug Fixes
-
-* [#220](https://github.com/babylonlabs-io/btc-staker/pull/220) fix: `unstake` doesn't work for expired staking output
->>>>>>> 70691c22
 
 ## v0.18.0
 
